import { useEffect, useCallback, useState, useMemo } from 'react';
import { open } from '@tauri-apps/plugin-dialog';
import { invoke } from '@tauri-apps/api/core';
import { listen } from '@tauri-apps/api/event';
import {
  Menu,
  Submenu,
  MenuItem,
  PredefinedMenuItem,
<<<<<<< HEAD
} from "@tauri-apps/api/menu";
import { platform } from "@tauri-apps/plugin-os";
import { getMatches } from "@tauri-apps/plugin-cli";

import { Layout } from "./components/Layout";
import { MainPanel } from "./components/MainPanel";
import { ChangeList } from "./components/review/ChangeList";
import { PromptComposer } from "./components/prompt/PromptComposer";
import { TabbedPanel } from "./components/TabbedPanel";
import { Header } from "./components/Header";
import { PromptHistoryPanel } from "./components/history/PromptHistoryPanel";
import { WorkspaceSidebar } from "./components/workspace/WorkspaceSidebar";
import { ModalDialog } from "./components/common/ModalDialog";
import { Tooltip } from "./components/common/Tooltip";
import { ContextMenu } from "./components/common/ContextMenu";
import { useWorkspaceStore } from "./store/workspaceStore";
import { useReviewStore } from "./store/reviewStore";
import { useDialogStore } from "./store/dialogStore";
import { useUpdateStore } from "./store/updateStore";
import { useSettingsStore } from "./store/settingsStore";
import { CommandRunnerModal } from "./components/common/CommandRunnerModal";
import { FileSearchModal } from "./components/workspace/FileSearchModal";
import { useFileSearchStore } from "./store/fileSearchStore";
import { useKeyboardShortcuts } from "./hooks/useKeyboardShortcuts";
=======
} from '@tauri-apps/api/menu';
import { platform } from '@tauri-apps/plugin-os';
import { getMatches } from '@tauri-apps/plugin-cli';

import { Layout } from './components/Layout';
import { MainPanel } from './components/MainPanel';
import { ChangeList } from './components/review/ChangeList';
import { PromptComposer } from './components/prompt/PromptComposer';
import { TabbedPanel } from './components/TabbedPanel';
import { Header } from './components/Header';
import { PromptHistoryPanel } from './components/history/PromptHistoryPanel';
import { WorkspaceSidebar } from './components/workspace/WorkspaceSidebar';
import { ModalDialog } from './components/common/ModalDialog';
import { Tooltip } from './components/common/Tooltip';
import { ContextMenu } from './components/common/ContextMenu';
import { useWorkspaceStore } from './store/workspaceStore';
import { useReviewStore } from './store/reviewStore';
import { useDialogStore } from './store/dialogStore';
import { useUpdateStore } from './store/updateStore';
import { useSettingsStore } from './store/settingsStore';
import { CommandRunnerModal } from './components/common/CommandRunnerModal';
>>>>>>> e0402bac

declare global {
  interface Window {
    __RPO_WIZ_PROJECT_ROOT__?: string;
  }
}

interface SingleInstancePayload {
  args: string[];
  cwd: string;
}

function App() {
  const { setRootPath, rootPath } = useWorkspaceStore();
  const { isReviewing } = useReviewStore();
  const { open: openDialog } = useDialogStore();
  const { status, updateInfo, install } = useUpdateStore();
  const { recentProjects } = useSettingsStore();
  const { openModal: openFileSearchModal } = useFileSearchStore();
  const [fontSize, setFontSize] = useState(14);
  const [isInputFocused, setIsInputFocused] = useState(false);

  useEffect(() => {
    const handleFocusChange = () => {
      const el = document.activeElement;
      let isFocused = false;
      if (el) {
        const isEditor = el.closest('.monaco-editor');
        const elTag = el.tagName.toUpperCase();
        if (elTag === 'INPUT' || elTag === 'TEXTAREA' || isEditor) {
          isFocused = true;
        }
      }
      setIsInputFocused(isFocused);
    };

    document.addEventListener('focusin', handleFocusChange, true);
    document.addEventListener('focusout', handleFocusChange, true);
    handleFocusChange();

    return () => {
      document.removeEventListener('focusin', handleFocusChange, true);
      document.removeEventListener('focusout', handleFocusChange, true);
    };
  }, []);

  useEffect(() => {
    const unlisten = listen<SingleInstancePayload>('single-instance', event => {
      const { args: argv, cwd } = event.payload;
      if (argv.length > 1 && argv[1]) {
        invoke<string>('resolve_path', { path: argv[1], cwd })
          .then(absolutePath => {
            invoke('open_project_window', { rootPath: absolutePath });
          })
          .catch(e => {
            console.warn('Could not process single-instance CLI argument:', e);
          });
      }
    });

    return () => {
      unlisten.then(f => f());
    };
  }, []);

  useEffect(() => {
    const handleZoom = (e: CustomEvent) => {
      if (e.detail === 'in') {
        setFontSize(s => Math.min(20, s + 1));
      } else if (e.detail === 'out') {
        setFontSize(s => Math.max(10, s - 1));
      } else if (e.detail === 'reset') {
        setFontSize(14);
      }
    };

    window.addEventListener('zoom', handleZoom as EventListener);
    return () => {
      window.removeEventListener('zoom', handleZoom as EventListener);
    };
  }, []);

  useEffect(() => {
    document.documentElement.style.fontSize = `${fontSize}px`;
  }, [fontSize]);

  const setupMenu = useCallback(async () => {
    const osType = await platform();

    const openRecentSubmenu =
      recentProjects.length > 0
        ? [
            await Submenu.new({
              text: 'Open Recent',
              items: await Promise.all(
                recentProjects.map(path =>
                  MenuItem.new({
                    text: path,
                    action: () =>
                      invoke('open_project_window', { rootPath: path }),
                  })
                )
              ),
            }),
          ]
        : [];

    const allMenuItems: (Submenu | MenuItem | PredefinedMenuItem)[] = [];

    if (osType === 'macos') {
      const appMenu = await Submenu.new({
        text: 'Repo Wizard',
        items: [
          await MenuItem.new({
            text: 'About Repo Wizard',
            action: () => {
              openDialog({
                title: `About Repo Wizard v${__APP_VERSION__}`,
                content:
                  'A code refactoring staging area to safely and efficiently apply LLM-suggested code changes.',
                status: 'info',
                type: 'alert',
              });
            },
          }),
          await PredefinedMenuItem.new({ item: 'Separator' }),
          await PredefinedMenuItem.new({ item: 'Services' }),
          await PredefinedMenuItem.new({ item: 'Separator' }),
          await PredefinedMenuItem.new({
            item: 'Hide',
            text: 'Hide Repo Wizard',
          }),
          await PredefinedMenuItem.new({ item: 'HideOthers' }),
          await PredefinedMenuItem.new({ item: 'ShowAll' }),
          await PredefinedMenuItem.new({ item: 'Separator' }),
          await PredefinedMenuItem.new({
            item: 'Quit',
            text: 'Quit Repo Wizard',
          }),
        ],
      });
      allMenuItems.push(appMenu);
    }

    const fileMenu = await Submenu.new({
      text: 'File',
      items: [
        await MenuItem.new({
          text: 'New Window',
          accelerator: 'CmdOrCtrl+N',
          action: () => invoke('create_new_window'),
        }),
        await MenuItem.new({
          text: 'Open...',
          accelerator: 'CmdOrCtrl+O',
          action: async () => {
            const selected = await open({ directory: true });
            if (typeof selected === 'string') {
              await useWorkspaceStore.getState().setRootPath(selected);
            }
          },
        }),
        await MenuItem.new({
          text: "Search Files...",
          accelerator: "CmdOrCtrl+P",
          enabled: !!rootPath,
          action: () => {
            if (rootPath) {
              useFileSearchStore.getState().openModal();
            }
          },
        }),
        ...openRecentSubmenu,
        await PredefinedMenuItem.new({ item: 'Separator' }),
        await PredefinedMenuItem.new({
          item: 'CloseWindow',
          text: 'Close Window',
        }),
      ],
    });
    allMenuItems.push(fileMenu);

    const editMenuItems: (MenuItem | PredefinedMenuItem)[] = [
      await PredefinedMenuItem.new({ item: 'Undo' }),
      await PredefinedMenuItem.new({ item: 'Redo' }),
      await PredefinedMenuItem.new({ item: 'Separator' }),
      await PredefinedMenuItem.new({ item: 'Cut' }),
      await PredefinedMenuItem.new({ item: 'Copy' }),
      await PredefinedMenuItem.new({ item: 'Paste' }),
    ];

    if (isInputFocused) {
      editMenuItems.push(await PredefinedMenuItem.new({ item: 'SelectAll' }));
    } else {
      editMenuItems.push(
        await MenuItem.new({
          text: 'Select All',
          accelerator: 'CmdOrCtrl+A',
          enabled: false,
        })
      );
    }

    const editMenu = await Submenu.new({
      text: 'Edit',
      items: editMenuItems,
    });
    allMenuItems.push(editMenu);

    const viewMenu = await Submenu.new({
      text: 'View',
      items: [
        await MenuItem.new({
          text: 'Zoom In',
          accelerator: 'CmdOrCtrl+=',
          action: () =>
            window.dispatchEvent(new CustomEvent('zoom', { detail: 'in' })),
        }),
        await MenuItem.new({
          text: 'Zoom Out',
          accelerator: 'CmdOrCtrl+-',
          action: () =>
            window.dispatchEvent(new CustomEvent('zoom', { detail: 'out' })),
        }),
        await MenuItem.new({
          text: 'Reset Zoom',
          accelerator: 'CmdOrCtrl+0',
          action: () =>
            window.dispatchEvent(new CustomEvent('zoom', { detail: 'reset' })),
        }),
      ],
    });
    allMenuItems.push(viewMenu);

    const windowMenu = await Submenu.new({
      text: 'Window',
      items: [
        await PredefinedMenuItem.new({ item: 'Minimize' }),
        await PredefinedMenuItem.new({ item: 'CloseWindow' }),
        await PredefinedMenuItem.new({ item: 'Separator' }),
        await PredefinedMenuItem.new({ item: 'Maximize' }),
        await PredefinedMenuItem.new({ item: 'Fullscreen' }),
      ],
    });
    allMenuItems.push(windowMenu);

    const menu = await Menu.new({
      items: allMenuItems,
    });
    await menu.setAsAppMenu();
  }, [recentProjects, openDialog, isInputFocused, rootPath]);

  useEffect(() => {
    const initializeApp = async () => {
      if (window.__RPO_WIZ_PROJECT_ROOT__) {
        await setRootPath(window.__RPO_WIZ_PROJECT_ROOT__);
        return;
      }

      try {
        const matches = await getMatches();
        const pathArg = matches.args.path?.value;
        if (pathArg && typeof pathArg === 'string') {
          const absolutePath = await invoke<string>('resolve_path', {
            path: pathArg,
          });
          await setRootPath(absolutePath);
        }
      } catch (e) {
        console.warn('Could not process CLI arguments:', e);
      }
    };
    initializeApp();
  }, [setRootPath]);

  useEffect(() => {
    setupMenu();
  }, [setupMenu]);

  useEffect(() => {
    const showUpdateDialog = async () => {
      if (status === 'ready' && updateInfo) {
        const isDev = __APP_VERSION__.includes('-');
        const confirmed = await openDialog({
          title: isDev ? 'Update Available' : 'Update Ready',
          content: (
            <div>
              <p>
                A new version ({updateInfo.version}) is available. You are using{' '}
                {__APP_VERSION__}.
              </p>
              <p className="mt-2 text-sm text-gray-500">Release Notes:</p>
              <div className="mt-1 max-h-40 overflow-y-auto rounded-md border bg-gray-50 p-2 text-sm thin-scrollbar">
                <pre className="whitespace-pre-wrap font-sans">
                  {updateInfo.body || 'No release notes available.'}
                </pre>
              </div>
              {!isDev && (
                <p className="mt-4">
                  Would you like to restart now to apply the update?
                </p>
              )}
            </div>
          ),
          type: isDev ? 'alert' : 'confirm',
          status: 'info',
          confirmText: 'Relaunch Now',
        });

        if (confirmed && !isDev) {
          await install();
        }
      }
    };
    showUpdateDialog();
  }, [status, updateInfo, openDialog, install]);

  const workspaceRightPanel = useMemo(
    () => (
      <TabbedPanel
        tabs={{
          'Compose & Review': <PromptComposer />,
          'Prompt History': <PromptHistoryPanel />,
        }}
      />
    ),
    []
  );

  // Set up global keyboard shortcuts
  useKeyboardShortcuts([
    {
      key: "p",
      metaKey: true, // Cmd on Mac
      ctrlKey: false,
      action: () => {
        if (rootPath && !isInputFocused) {
          openFileSearchModal();
        }
      },
      description: "Open file search"
    },
    {
      key: "p",
      ctrlKey: true, // Ctrl on Windows/Linux
      metaKey: false,
      action: () => {
        if (rootPath && !isInputFocused) {
          openFileSearchModal();
        }
      },
      description: "Open file search"
    }
  ], !isInputFocused); // Only enable when not in input fields

  const leftPanel = isReviewing ? <ChangeList /> : <WorkspaceSidebar />;

  return (
    <div className="h-full w-full flex flex-col bg-gray-50">
      <Header />
      <div className="flex-grow min-h-0">
        <Layout
          leftPanel={leftPanel}
          mainPanel={<MainPanel />}
          rightPanel={workspaceRightPanel}
        />
      </div>

      <ModalDialog />
      <Tooltip />
      <ContextMenu />
      <CommandRunnerModal />
      <FileSearchModal />
    </div>
  );
}

export default App;<|MERGE_RESOLUTION|>--- conflicted
+++ resolved
@@ -7,32 +7,6 @@
   Submenu,
   MenuItem,
   PredefinedMenuItem,
-<<<<<<< HEAD
-} from "@tauri-apps/api/menu";
-import { platform } from "@tauri-apps/plugin-os";
-import { getMatches } from "@tauri-apps/plugin-cli";
-
-import { Layout } from "./components/Layout";
-import { MainPanel } from "./components/MainPanel";
-import { ChangeList } from "./components/review/ChangeList";
-import { PromptComposer } from "./components/prompt/PromptComposer";
-import { TabbedPanel } from "./components/TabbedPanel";
-import { Header } from "./components/Header";
-import { PromptHistoryPanel } from "./components/history/PromptHistoryPanel";
-import { WorkspaceSidebar } from "./components/workspace/WorkspaceSidebar";
-import { ModalDialog } from "./components/common/ModalDialog";
-import { Tooltip } from "./components/common/Tooltip";
-import { ContextMenu } from "./components/common/ContextMenu";
-import { useWorkspaceStore } from "./store/workspaceStore";
-import { useReviewStore } from "./store/reviewStore";
-import { useDialogStore } from "./store/dialogStore";
-import { useUpdateStore } from "./store/updateStore";
-import { useSettingsStore } from "./store/settingsStore";
-import { CommandRunnerModal } from "./components/common/CommandRunnerModal";
-import { FileSearchModal } from "./components/workspace/FileSearchModal";
-import { useFileSearchStore } from "./store/fileSearchStore";
-import { useKeyboardShortcuts } from "./hooks/useKeyboardShortcuts";
-=======
 } from '@tauri-apps/api/menu';
 import { platform } from '@tauri-apps/plugin-os';
 import { getMatches } from '@tauri-apps/plugin-cli';
@@ -54,7 +28,9 @@
 import { useUpdateStore } from './store/updateStore';
 import { useSettingsStore } from './store/settingsStore';
 import { CommandRunnerModal } from './components/common/CommandRunnerModal';
->>>>>>> e0402bac
+import { FileSearchModal } from './components/workspace/FileSearchModal';
+import { useFileSearchStore } from './store/fileSearchStore';
+import { useKeyboardShortcuts } from './hooks/useKeyboardShortcuts';
 
 declare global {
   interface Window {
@@ -218,8 +194,8 @@
           },
         }),
         await MenuItem.new({
-          text: "Search Files...",
-          accelerator: "CmdOrCtrl+P",
+          text: 'Search Files...',
+          accelerator: 'CmdOrCtrl+P',
           enabled: !!rootPath,
           action: () => {
             if (rootPath) {
@@ -385,30 +361,33 @@
   );
 
   // Set up global keyboard shortcuts
-  useKeyboardShortcuts([
-    {
-      key: "p",
-      metaKey: true, // Cmd on Mac
-      ctrlKey: false,
-      action: () => {
-        if (rootPath && !isInputFocused) {
-          openFileSearchModal();
-        }
+  useKeyboardShortcuts(
+    [
+      {
+        key: 'p',
+        metaKey: true, // Cmd on Mac
+        ctrlKey: false,
+        action: () => {
+          if (rootPath && !isInputFocused) {
+            openFileSearchModal();
+          }
+        },
+        description: 'Open file search',
       },
-      description: "Open file search"
-    },
-    {
-      key: "p",
-      ctrlKey: true, // Ctrl on Windows/Linux
-      metaKey: false,
-      action: () => {
-        if (rootPath && !isInputFocused) {
-          openFileSearchModal();
-        }
+      {
+        key: 'p',
+        ctrlKey: true, // Ctrl on Windows/Linux
+        metaKey: false,
+        action: () => {
+          if (rootPath && !isInputFocused) {
+            openFileSearchModal();
+          }
+        },
+        description: 'Open file search',
       },
-      description: "Open file search"
-    }
-  ], !isInputFocused); // Only enable when not in input fields
+    ],
+    !isInputFocused
+  ); // Only enable when not in input fields
 
   const leftPanel = isReviewing ? <ChangeList /> : <WorkspaceSidebar />;
 
