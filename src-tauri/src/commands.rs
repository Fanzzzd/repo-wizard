--- conflicted
+++ resolved
@@ -1,16 +1,12 @@
 use crate::core::path_utils;
 use crate::error::Result;
 use crate::services::{
-    cli_service, file_search_service, git_service, project_service, pty_service, review_service, watcher_service,
+    cli_service, file_search_service, git_service, project_service, pty_service, review_service,
+    watcher_service,
 };
 use crate::types::{
-<<<<<<< HEAD
-    ChangeOperation, CliInstallResult, CliStatusResult, Commit, CommandStreamEvent, DiffOption,
+    ChangeOperation, CliInstallResult, CliStatusResult, CommandStreamEvent, Commit, DiffOption,
     FileNode, GitStatus, IgnoreSettings, SearchResult,
-=======
-    ChangeOperation, CliInstallResult, CliStatusResult, CommandStreamEvent, Commit, DiffOption,
-    FileNode, GitStatus, IgnoreSettings,
->>>>>>> e0402bac
 };
 use base64::{engine::general_purpose, Engine as _};
 use std::path::PathBuf;
@@ -241,10 +237,8 @@
     settings: IgnoreSettings,
     limit: Option<usize>,
 ) -> Result<Vec<SearchResult>> {
-    Ok(file_search_service::search_files(
-        &PathBuf::from(root_path),
-        &query,
-        settings,
-        limit,
-    ).await?)
+    Ok(
+        file_search_service::search_files(&PathBuf::from(root_path), &query, settings, limit)
+            .await?,
+    )
 }